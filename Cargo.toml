--- conflicted
+++ resolved
@@ -16,12 +16,9 @@
 gzip = ["flate2"]
 
 [dependencies]
-<<<<<<< HEAD
 arrayvec = "0.3.23"
 atoi = "0.2.2"
-=======
 base64 = "0.7.0"
->>>>>>> 74a0dd9d
 brotli2 = { version = "0.2.1", optional = true }
 chrono = "0.2.0"
 crossbeam = "0.3.0"
